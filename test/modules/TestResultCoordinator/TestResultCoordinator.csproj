--- conflicted
+++ resolved
@@ -20,11 +20,7 @@
   <ItemGroup>
     <PackageReference Include="Azure.Storage.Blobs" Version="12.2.0" />
     <PackageReference Include="Microsoft.AspNetCore.Mvc.NewtonsoftJson" Version="3.1.3" />
-<<<<<<< HEAD
-    <PackageReference Include="Microsoft.Azure.Devices" Version="1.19.1-NestedEdge" />
-=======
-    <PackageReference Include="Microsoft.Azure.Devices" Version="1.22.0" />
->>>>>>> 3aa77665
+    <PackageReference Include="Microsoft.Azure.Devices" Version="1.22.1-NestedEdge" />
     <PackageReference Include="Microsoft.Azure.EventHubs" Version="3.0.0" />
     <PackageReference Include="Microsoft.Extensions.Logging" Version="3.1.3" />
   </ItemGroup>
