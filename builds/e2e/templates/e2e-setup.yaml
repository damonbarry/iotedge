steps:
- checkout: self
  clean: true
  fetchDepth: 100
  submodules: recursive

- task: AzureKeyVault@1
  displayName: Get secrets
  inputs:
    azureSubscription: $(az.subscription)
    keyVaultName: $(kv.name)
    secretsFilter: >-
      TestContainerRegistryPassword,
      TestDpsGroupKeySymmetric,
      TestEventHubCompatibleEndpoint,
<<<<<<< HEAD
      TestGitHubAccessToken,
      TestPreviewEventHubCompatibleEndpoint,
=======
>>>>>>> bb068036
      TestIotedgedPackageRootSigningCert,
      TestIotHubConnectionString,
      TestRootCaCertificate,
      TestRootCaKey,
      TestRootCaPassword,
      TestBlobStoreSas

- pwsh: |
    $imageBuildId = $(resources.pipeline.images.runID)
    $packageBuildId = $(resources.pipeline.packages.runID)

    if ('$(az.pipeline.images.buildId)')
    {
      Write-Output '>> User supplied az.pipeline.images.buildId=$(az.pipeline.images.buildId)'
      $imageBuildId = '$(az.pipeline.images.buildId)'
    }

    if ('$(az.pipeline.packages.buildId)')
    {
      Write-Output '>> User supplied az.pipeline.packages.buildId=$(az.pipeline.packages.buildId)'
      $packageBuildId = '$(az.pipeline.packages.buildId)'
    }

    Write-Output "##vso[task.setvariable variable=imageBuildId]$imageBuildId"
    Write-Output "##vso[task.setvariable variable=packageBuildId]$packageBuildId"
  displayName: Override artifacts with user-supplied args

- task: DownloadBuildArtifacts@0
  displayName: Get Docker image info
  inputs:
    buildType: specific
    project: $(resources.pipeline.images.projectID)
    pipeline: $(resources.pipeline.images.pipelineName)
    buildVersionToDownload: specific
    buildId: $(imageBuildId)
    downloadType: single
    artifactName: $(az.pipeline.images.artifacts)
    itemPattern: $(az.pipeline.images.artifacts)/artifactInfo.txt

- task: DownloadBuildArtifacts@0
  displayName: Download edgelet packages
  inputs:
    buildType: specific
    project: $(resources.pipeline.packages.projectID)
    pipeline: $(resources.pipeline.packages.pipelineName)
    buildVersionToDownload: specific
    buildId: $(packageBuildId)
    downloadType: single
    artifactName: $(artifactName)

- pwsh: |
    $github_headers = @{'Accept' = 'application/vnd.github.v3+json'; 'Authorization' = 'token $(TestGitHubAccessToken)'}
    $aziot_commit = git submodule | awk '{print $1;}'

    for($page = 1; ; $page++)
    {
      $url = "https://api.github.com/repos/azure/iot-identity-service/actions/runs?per_page=100&page=$page"
      $actions_runs = Invoke-WebRequest -Headers $github_headers $url | ConvertFrom-JSON
      $actions_size = $actions_runs.workflow_runs | Measure-Object

      if($actions_size.Count -eq 0)
      {
        # Searched all pages and could not find artifact for submodule commit.
        exit 1
      }

      $artifacts_link = $actions_runs.workflow_runs | `
        where {($_.head_sha -eq $aziot_commit) -and ($_.name -eq 'packages')} | `
        Select-Object -ExpandProperty artifacts_url

      if([string]::IsNullOrEmpty($artifacts_link))
      {
        # Artifact not on this page.
        continue
      }

      $artifacts = Invoke-WebRequest -Headers $github_headers $artifacts_link | ConvertFrom-JSON
      $download_link = $artifacts.artifacts | where {$_.name -eq '$(identityServiceArtifactName)'} | `
        Select-Object -ExpandProperty archive_download_url
      Invoke-WebRequest -Headers $github_headers $download_link -OutFile iot-identity-service.zip
      Expand-Archive -Path iot-identity-service.zip -DestinationPath iot-identity-service

      $packages = Get-ChildItem -Recurse iot-identity-service -Filter $(identityServicePackageFilter)
      $packagePath = Convert-Path '$(System.ArtifactsDirectory)/$(artifactName)'
      Copy-Item $packages -Destination $packagePath
      exit 0
    }
  displayName: Download iot-identity-service package

- pwsh: |
    $certsDir = '$(System.ArtifactsDirectory)/certs'
    New-Item "$certsDir" -ItemType Directory -Force | Out-Null
    $env:ROOT_CERT | Out-File -Encoding Utf8 "$certsDir/rsa_root_ca.cert.pem"
    $env:ROOT_KEY | Out-File -Encoding Utf8 "$certsDir/rsa_root_ca.key.pem"
    Write-Output "##vso[task.setvariable variable=certsDir]$certsDir"
  displayName: Install CA keys
  env:
    ROOT_CERT: $(TestRootCaCertificate)
    ROOT_KEY: $(TestRootCaKey)

- pwsh: |
    $testDir = '$(Build.SourcesDirectory)/test/Microsoft.Azure.Devices.Edge.Test'
    dotnet build $testDir

    $binDir = Convert-Path "$testDir/bin/Debug/netcoreapp3.1"
    Write-Output "##vso[task.setvariable variable=binDir]$binDir"
  displayName: Build tests
  env:
    http_proxy: $(Agent.ProxyUrl)
    https_proxy: $(Agent.ProxyUrl)

- pwsh: |
    $imagePrefix = '$(cr.address)/$(cr.labelPrefix)azureiotedge'
    $imageId = Get-Content -Encoding Utf8 `
      '$(System.ArtifactsDirectory)/$(az.pipeline.images.artifacts)/artifactInfo.txt'
    $imageId = ($imageId -split '=')[1]
    $imageTag = "$imageId-$(os)-$(arch)"

    $context = @{
      dpsIdScope = '$(dps.idScope)'
      edgeAgentImage = "$imagePrefix-agent:$imageTag";
      edgeHubImage = "$imagePrefix-hub:$imageTag";
      tempFilterFuncImage = "$imagePrefix-functions-filter:$imageTag";
      tempFilterImage = "$imagePrefix-temperature-filter:$imageTag";
      tempSensorImage = "$imagePrefix-simulated-temperature-sensor:$imageTag";
      methodSenderImage = "$imagePrefix-direct-method-sender:$imageTag";
      methodReceiverImage = "$imagePrefix-direct-method-receiver:$imageTag";
      loadGenImage = "$imagePrefix-load-gen:$imageTag";
      relayerImage = "$imagePrefix-relayer:$imageTag";
      networkControllerImage = "$imagePrefix-network-controller:$imageTag";
      testResultCoordinatorImage = "$imagePrefix-test-result-coordinator:$imageTag";
      metricsValidatorImage = "$imagePrefix-metrics-validator:$imageTag";
      numberLoggerImage = "$imagePrefix-number-logger:$imageTag";
      edgeAgentBootstrapImage = "$imagePrefix-agent-bootstrap-e2e-$(os)-$(arch)";
      registries = @(
        @{
          address = '$(cr.address)';
          username = '$(cr.username)';
        }
      );
      packagePath = Convert-Path '$(System.ArtifactsDirectory)/$(artifactName)';
      caCertScriptPath = Convert-Path '$(Build.SourcesDirectory)/tools/CACertificates';
      rootCaCertificatePath = Convert-Path '$(certsDir)/rsa_root_ca.cert.pem';
      rootCaPrivateKeyPath = Convert-Path '$(certsDir)/rsa_root_ca.key.pem';
      logFile = Join-Path '$(binDir)' 'testoutput.log';
    }

    if ('$(arch)' -eq 'arm32v7' -Or '$(arch)' -eq 'arm64v8')
    {
      $context['optimizeForPerformance'] = 'false'
      $context['setupTimeoutMinutes'] = 10
<<<<<<< HEAD
      $context['teardownTimeoutMinutes'] = 10
      $context['testTimeoutMinutes'] = 10
=======
      $context['teardownTimeoutMinutes'] = 5
      $context['testTimeoutMinutes'] = 6
>>>>>>> bb068036
    }

    if ($env:AGENT_PROXYURL)
    {
      $context['proxy'] = $env:AGENT_PROXYURL
    }

    $context | ConvertTo-Json | Out-File -Encoding Utf8 '$(binDir)/context.json'
  displayName: Create test arguments file (context.json)<|MERGE_RESOLUTION|>--- conflicted
+++ resolved
@@ -13,11 +13,8 @@
       TestContainerRegistryPassword,
       TestDpsGroupKeySymmetric,
       TestEventHubCompatibleEndpoint,
-<<<<<<< HEAD
       TestGitHubAccessToken,
       TestPreviewEventHubCompatibleEndpoint,
-=======
->>>>>>> bb068036
       TestIotedgedPackageRootSigningCert,
       TestIotHubConnectionString,
       TestRootCaCertificate,
@@ -69,13 +66,19 @@
     artifactName: $(artifactName)
 
 - pwsh: |
-    $github_headers = @{'Accept' = 'application/vnd.github.v3+json'; 'Authorization' = 'token $(TestGitHubAccessToken)'}
+    $github_headers = '@{"Accept" = "application/vnd.github.v3+json"; "Authorization" = "token $(TestGitHubAccessToken)"}'
     $aziot_commit = git submodule | awk '{print $1;}'
+
+    $proxy = ''
+    if(![string]::IsNullOrEmpty('$(Agent.ProxyUrl)'))
+    {
+      $proxy = '-Proxy $(Agent.ProxyUrl)'
+    }
 
     for($page = 1; ; $page++)
     {
       $url = "https://api.github.com/repos/azure/iot-identity-service/actions/runs?per_page=100&page=$page"
-      $actions_runs = Invoke-WebRequest -Headers $github_headers $url | ConvertFrom-JSON
+      $actions_runs = Invoke-Expression "Invoke-WebRequest $proxy -Headers $github_headers -Uri '$url'" | ConvertFrom-JSON
       $actions_size = $actions_runs.workflow_runs | Measure-Object
 
       if($actions_size.Count -eq 0)
@@ -94,10 +97,10 @@
         continue
       }
 
-      $artifacts = Invoke-WebRequest -Headers $github_headers $artifacts_link | ConvertFrom-JSON
+      $artifacts = Invoke-Expression "Invoke-WebRequest $proxy -Headers $github_headers -Uri '$artifacts_link'" | ConvertFrom-JSON
       $download_link = $artifacts.artifacts | where {$_.name -eq '$(identityServiceArtifactName)'} | `
         Select-Object -ExpandProperty archive_download_url
-      Invoke-WebRequest -Headers $github_headers $download_link -OutFile iot-identity-service.zip
+      Invoke-Expression "Invoke-WebRequest $proxy -Headers $github_headers -Uri '$download_link' -OutFile iot-identity-service.zip"
       Expand-Archive -Path iot-identity-service.zip -DestinationPath iot-identity-service
 
       $packages = Get-ChildItem -Recurse iot-identity-service -Filter $(identityServicePackageFilter)
@@ -169,13 +172,8 @@
     {
       $context['optimizeForPerformance'] = 'false'
       $context['setupTimeoutMinutes'] = 10
-<<<<<<< HEAD
       $context['teardownTimeoutMinutes'] = 10
       $context['testTimeoutMinutes'] = 10
-=======
-      $context['teardownTimeoutMinutes'] = 5
-      $context['testTimeoutMinutes'] = 6
->>>>>>> bb068036
     }
 
     if ($env:AGENT_PROXYURL)
