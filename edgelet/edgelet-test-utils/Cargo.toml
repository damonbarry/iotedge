--- conflicted
+++ resolved
@@ -17,13 +17,8 @@
 edgelet-core = { path = "../edgelet-core" }
 edgelet-settings = { path = "../edgelet-settings" }
 
-<<<<<<< HEAD
+aziot-certd-config = { git = "https://github.com/Azure/iot-identity-service", branch = "feature/dps_certs" }
 aziot-key-client = { git = "https://github.com/Azure/iot-identity-service", branch = "feature/dps_certs" }
 aziot-key-common = { git = "https://github.com/Azure/iot-identity-service", branch = "feature/dps_certs" }
 aziot-identity-common = { git = "https://github.com/Azure/iot-identity-service", branch = "feature/dps_certs" }
-cert-renewal = { git = "https://github.com/Azure/iot-identity-service", branch = "feature/dps_certs" }
-=======
-aziot-certd-config = { git = "https://github.com/Azure/iot-identity-service", branch = "main" }
-
-cert-renewal = { git = "https://github.com/Azure/iot-identity-service", branch = "main" }
->>>>>>> 683a2dde
+cert-renewal = { git = "https://github.com/Azure/iot-identity-service", branch = "feature/dps_certs" }