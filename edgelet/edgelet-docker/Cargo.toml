--- conflicted
+++ resolved
@@ -23,31 +23,12 @@
 tokio = { version = "1", features = ["macros", "process"] }
 url = { version = "2", features = ["serde"] }
 
-<<<<<<< HEAD
-aziot-cert-client-async = {git = "https://github.com/Azure/iot-identity-service", branch = "feature/dps_certs"}
-aziot-cert-common-http = {git = "https://github.com/Azure/iot-identity-service", branch = "feature/dps_certs"}
-config-common = {git = "https://github.com/Azure/iot-identity-service", branch = "feature/dps_certs"}
-docker = {path = "../docker-rs"}
-edgelet-core = {path = "../edgelet-core"}
-edgelet-settings = {path = "../edgelet-settings", features = ["settings-docker"]}
-edgelet-utils = {path = "../edgelet-utils"}
-http-common = {git = "https://github.com/Azure/iot-identity-service", branch = "feature/dps_certs"}
-libc = "0.2.66"
-
-[dev_dependencies]
-maplit = "1.0"
-tempdir = "0.3.7"
-tempfile = "3"
-time = "0.1"
-typed-headers = "0.1"
-=======
-aziot-cert-client-async = { git = "https://github.com/Azure/iot-identity-service", branch = "main" }
-aziot-cert-common-http = { git = "https://github.com/Azure/iot-identity-service", branch = "main" }
-config-common = { git = "https://github.com/Azure/iot-identity-service", branch = "main" }
+aziot-cert-client-async = { git = "https://github.com/Azure/iot-identity-service", branch = "feature/dps_certs" }
+aziot-cert-common-http = { git = "https://github.com/Azure/iot-identity-service", branch = "feature/dps_certs" }
+config-common = { git = "https://github.com/Azure/iot-identity-service", branch = "feature/dps_certs" }
 docker = { path = "../docker-rs" }
 edgelet-core = { path = "../edgelet-core" }
 edgelet-settings = { path = "../edgelet-settings", features = ["settings-docker"] }
 edgelet-utils = { path = "../edgelet-utils" }
-http-common = { git = "https://github.com/Azure/iot-identity-service", branch = "main" }
-libc = "0.2.66"
->>>>>>> 35dd6a9a
+http-common = { git = "https://github.com/Azure/iot-identity-service", branch = "feature/dps_certs" }
+libc = "0.2.66"