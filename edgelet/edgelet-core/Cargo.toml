--- conflicted
+++ resolved
@@ -28,11 +28,7 @@
 tokio-util = { version = "0.7", features = ["codec"] }
 url = { version = "2", features = ["serde"] }
 
-<<<<<<< HEAD
-aziotctl-common = { git = "https://github.com/Azure/iot-identity-service.git", branch = "feature/dps_certs" }
-=======
-aziotctl-common = { git = "https://github.com/Azure/iot-identity-service", branch = "main" }
->>>>>>> d8ae9bd7
+aziotctl-common = { git = "https://github.com/Azure/iot-identity-service", branch = "feature/dps_certs" }
 edgelet-settings = { path = "../edgelet-settings" }
 
 [dev-dependencies]
